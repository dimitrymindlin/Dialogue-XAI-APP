# mape_k_mixins.py

from llama_index.core.llms.llm import LLM
from llama_index.llms.openai import OpenAI
from llm_agents.agent_utils import (timed, OPENAI_MODEL_NAME, OPENAI_MINI_MODEL_NAME, OPENAI_REASONING_MODEL_NAME)
import logging
import mlflow

from llama_index.core.workflow import Context, Event, Workflow, StartEvent, StopEvent, step
from llama_index.core.workflow.retry_policy import ConstantDelayRetryPolicy
from llm_agents.models import MonitorResultModel, AnalyzeResult, PlanResultModel, ExecuteResult, PlanApprovalModel
from llm_agents.prompt_mixins import (
    MonitorPrompt,
    AnalyzePrompt,
    PlanPrompt,
    ExecutePrompt,
    MonitorAnalyzePrompt,
    PlanExecutePrompt,
    UnifiedPrompt,
    PlanApprovalPrompt
)

# Import the new prompts and models
from llm_agents.prompt_mixins import PlanApprovalExecutePrompt
from llm_agents.models import PlanApprovalExecuteResultModel

# Import dual-mode prediction utilities
from llm_agents.utils.dual_mode_prediction import astructured_predict_with_fallback

from llm_agents.helper_mixins import (
    UserModelHelperMixin,
    LoggingHelperMixin,
    ConversationHelperMixin,
    UnifiedHelperMixin,
)

# Two-step & unified prompt variants
from llm_agents.models import SinglePromptResultModel, MonitorAnalyzeResultModel, PlanExecuteResultModel

import datetime
from llama_index.core import PromptTemplate
from llm_agents.llama_index_base_agent import LlamaIndexBaseAgent
from llm_agents.explanation_state import ExplanationState
from llm_agents.models import ChosenExplanationModel
from llm_agents.utils.postprocess_message import replace_plot_placeholders

<<<<<<< HEAD
logger = logging.getLogger(__name__)
=======
# Add streaming support
import asyncio
from typing import Optional, Callable, AsyncGenerator, Dict, Any
import json


# Streaming callback type
StreamCallback = Optional[Callable[[str, bool], None]]
>>>>>>> a35eb699


class MonitorDoneEvent(Event):
    pass


class AnalyzeDoneEvent(Event):
    pass


class PlanDoneEvent(Event):
    pass


class StreamingMixin:
    """Mixin to add streaming capability to agents."""
    
    def __init__(self, *args, **kwargs):
        super().__init__(*args, **kwargs)
        self.stream_callback: StreamCallback = None
        self.enable_streaming: bool = False
    
    def set_stream_callback(self, callback: StreamCallback):
        """Set a callback function for streaming responses."""
        self.stream_callback = callback
        self.enable_streaming = callback is not None
    
    async def _stream_predict_with_callback(self, model_class, prompt, method_name="scaffolding"):
        """Real token-level streaming with improved JSON parsing."""
        if not self.enable_streaming or not self.stream_callback:
            return await self.llm.astructured_predict(model_class, prompt)
        
        try:
            logger.info(f"Starting real token streaming for {method_name}")
            
            # Convert structured prompt to completion prompt
            schema_prompt = self._build_schema_prompt(model_class, prompt)
            
            # Use normal streaming completion for real token-by-token streaming
            stream_response = await self.llm.astream_complete(schema_prompt)
            
            return await self._process_token_stream(stream_response, model_class, method_name, prompt)
            
        except Exception as e:
            logger.warning(f"Token streaming failed for {method_name}: {e}, using fallback")
            return await self.llm.astructured_predict(model_class, prompt)

    def _build_schema_prompt(self, model_class, prompt):
        """Build completion prompt with better schema instructions."""
        schema = model_class.model_json_schema()
        return f"""{prompt}

Please respond in valid JSON format matching this exact schema:
{json.dumps(schema, indent=2)}

Ensure your response is properly structured JSON."""

    async def _process_token_stream(self, stream_response, model_class, method_name, prompt):
        """Process token stream with improved JSON extraction."""
        accumulated_content = ""
        last_streamed_response = ""
        response_field_started = False
        
        async for token_chunk in stream_response:
            
            new_token = self._extract_token(token_chunk)
            if not new_token:
                continue
            
            accumulated_content += new_token
            
            # Improved response field extraction
            if self._should_stream_token(accumulated_content, response_field_started):
                new_content = self._extract_streamable_content(
                    accumulated_content, last_streamed_response
                )
                
                if new_content:
                    # Real token-by-token streaming
                    self.stream_callback(new_content, False)
                    last_streamed_response += new_content
                    response_field_started = True
        
        # Final callback
        if self.stream_callback:
            self.stream_callback("", True)
        
        # Parse final result with better error handling
        return await self._parse_final_result(accumulated_content, model_class, method_name, prompt)

    def _extract_token(self, token_chunk):
        if hasattr(token_chunk, 'delta') and token_chunk.delta:
            return token_chunk.delta
        elif hasattr(token_chunk, 'text') and token_chunk.text:
            return token_chunk.text
        return ""

    def _should_stream_token(self, content, started):
        """Determine if we should stream this token."""
        return started or '"response"' in content

    def _extract_streamable_content(self, accumulated_content, last_streamed):
        """Extract new streamable content with improved parsing logic."""
        import re
        
        # Try complete response field first
        response_match = re.search(
            r'"response"\s*:\s*"([^"]*(?:\\.[^"]*)*)"', 
            accumulated_content, 
            re.DOTALL
        )
        
        if response_match:
            current_content = response_match.group(1)
            current_content = self._unescape_json(current_content)
            return current_content[len(last_streamed):] if current_content != last_streamed else ""
        
                                # Only stream new content from response field
        partial_match = re.search(r'"response"\s*:\s*"([^"]*)', accumulated_content)
        if partial_match:
            partial_content = partial_match.group(1)
            partial_content = self._unescape_json(partial_content)
            return partial_content[len(last_streamed):] if partial_content != last_streamed else ""
        
        return ""

    def _unescape_json(self, content):
        """Unescape JSON string."""
        return content.replace('\\"', '"').replace('\\n', '\n').replace('\\t', '\t')

    async def _parse_final_result(self, accumulated_content, model_class, method_name, prompt):
        """Parse final result with better error handling."""
        import json
        import re
        
        try:
            # Find JSON content
            json_match = re.search(r'\{.*\}', accumulated_content, re.DOTALL)
            if json_match:
                json_content = json_match.group()
                parsed_data = json.loads(json_content)
                result = model_class(**parsed_data)
                logger.info(f"Successfully parsed streaming response for {method_name}")
                return result
            else:
                logger.warning(f"No JSON found in response for {method_name}")
                # Fallback to structured prediction
                return await self.llm.astructured_predict(model_class, prompt)
            
        except Exception as e:
            logger.warning(f"Failed to parse response for {method_name}: {e}")
            return await self.llm.astructured_predict(model_class, prompt)


class MonitorMixin(LoggingHelperMixin, UserModelHelperMixin):
    @step(retry_policy=ConstantDelayRetryPolicy(delay=5, maximum_attempts=0))
    async def monitor(self, ctx: Context, ev: StartEvent) -> MonitorDoneEvent:
        user_message = ev.input
        await ctx.set("user_message", user_message)

        # Initialize log row using helper method
        self.initialize_log_row(user_message)

        monitor_pm = MonitorPrompt()
        template = monitor_pm.get_prompts()["default"].get_template()
        prompt_str = template.format(
            domain_description=self.domain_description,
            feature_context=self.get_formatted_feature_context(),
            instance=self.instance,
            predicted_class_name=self.predicted_class_name,
            chat_history=self.get_chat_history_as_xml(),
            user_message=user_message,
            understanding_displays=self.understanding_displays.as_text(),
            modes_of_engagement=self.modes_of_engagement.as_text(),
        )
        start_time = datetime.datetime.now()
        with mlflow.start_run():
            monitor_prompt = PromptTemplate(prompt_str)
            monitor_result = await astructured_predict_with_fallback(
                self.mini_llm, MonitorResultModel, monitor_prompt, use_structured_output=self.structured_output
            )
            mlflow.log_param("monitor_prompt", prompt_str)
        end_time = datetime.datetime.now()
        logger.info(f"Time taken for Monitor: {end_time - start_time}")
        logger.info(f"Monitor result: {monitor_result}.\n")

        # Update user model from monitor result
        self.update_user_model_from_monitor(monitor_result)

        # Update log with monitor results
        self.update_log("monitor", monitor_result)

        await ctx.set("monitor_result", monitor_result)
        return MonitorDoneEvent()


class AnalyzeMixin(LoggingHelperMixin, UserModelHelperMixin):
    @step(retry_policy=ConstantDelayRetryPolicy(delay=5, maximum_attempts=0))
    async def analyze(self, ctx: Context, ev: MonitorDoneEvent) -> AnalyzeDoneEvent:
        user_message = await ctx.get("user_message")
        monitor_result: MonitorResultModel = await ctx.get("monitor_result", None)
        if monitor_result is None:
            raise ValueError("Monitor result is None.")

        analyze_pm = AnalyzePrompt()
        template = analyze_pm.get_prompts()["default"].get_template()
        prompt_str = template.format(
            domain_description=self.domain_description,
            feature_context=self.get_formatted_feature_context(),
            instance=self.instance,
            predicted_class_name=self.predicted_class_name,
            chat_history=self.get_chat_history_as_xml(),
            understanding_displays=self.understanding_displays.as_text(),
            user_model=self.user_model.get_state_summary(as_dict=False),
            last_shown_explanations=self.last_shown_explanations,
            user_message=user_message,
            explanation_collection=self.user_model.get_complete_explanation_collection(as_dict=False),
        )

        start_time = datetime.datetime.now()
        with mlflow.start_run():
            # Log the full analyze prompt
            mlflow.log_param("analyze_prompt", prompt_str)
            analyze_prompt = PromptTemplate(prompt_str)
            analyze_result = await astructured_predict_with_fallback(
                self.mini_llm, AnalyzeResult, analyze_prompt, use_structured_output=self.structured_output
            )
        end_time = datetime.datetime.now()
        logger.info(f"Time taken for Analyze: {end_time - start_time}")
        logger.info(f"Analyze result: {analyze_result}.\n")

        # Update user model from analyze result
        self.update_user_model_from_analyze(analyze_result)

        # Update log with analyze results using helper method
        self.update_log("analyze", analyze_result)

        await ctx.set("analyze_result", analyze_result)
        return AnalyzeDoneEvent()


class MonitorAnalyzeMixin(LoggingHelperMixin, UserModelHelperMixin):
    @step(retry_policy=ConstantDelayRetryPolicy(delay=5, maximum_attempts=0))
    async def monitor(self, ctx: Context, ev: StartEvent) -> MonitorDoneEvent:
        # Get user message
        user_message = ev.input
        await ctx.set("user_message", user_message)

        # Initialize log row using helper method
        self.initialize_log_row(user_message)

        # use modular MonitorAnalyzePrompt
        ma_pm = MonitorAnalyzePrompt()
        template = ma_pm.get_prompts()["default"].get_template()
        prompt_str = template.format(
            domain_description=self.domain_description,
            feature_context=self.get_formatted_feature_context(),
            instance=self.instance,
            predicted_class_name=self.predicted_class_name,
            understanding_displays=self.understanding_displays.as_text(),
            modes_of_engagement=self.modes_of_engagement.as_text(),
            explanation_collection=self.user_model.get_complete_explanation_collection(as_dict=False),
            explanation_plan=self.user_model.get_complete_explanation_collection(as_dict=False),
            chat_history=self.get_chat_history_as_xml(),
            user_model=self.user_model.get_state_summary(as_dict=False),
            last_shown_explanations=self.last_shown_explanations,
            user_message=user_message,
        )
        start = datetime.datetime.now()
        # Log the combined monitor-analyze prompt
        with mlflow.start_run(nested=True):
            prompt = PromptTemplate(prompt_str)
            result = await astructured_predict_with_fallback(
                self.llm, MonitorAnalyzeResultModel, prompt, use_structured_output=self.structured_output
            )
            mlflow.log_param("monitor_analyze_prompt", prompt_str)
        end = datetime.datetime.now()
        logger.info(f"Time taken for MonitorAnalyze: {end - start}")

        # Update user model from combined result using helper methods
        self.update_user_model_from_monitor(result)
        self.update_user_model_from_analyze(result)

        # Update log with monitor results using helper method
        self.update_log("monitor", result)

        await ctx.set("monitor_result", result)
        return MonitorDoneEvent()


class PlanMixin(LoggingHelperMixin, UserModelHelperMixin):
    @step(retry_policy=ConstantDelayRetryPolicy(delay=5, maximum_attempts=0))
    async def plan(self, ctx: Context, ev: AnalyzeDoneEvent) -> PlanDoneEvent:
        user_message = await ctx.get("user_message")
        last_exp = self.last_shown_explanations[-1] if self.last_shown_explanations else None

        plan_pm = PlanPrompt()
        template = plan_pm.get_prompts()["default"].get_template()
        prompt_str = template.format(
            domain_description=self.domain_description,
            feature_context=self.get_formatted_feature_context(),
            instance=self.instance,
            predicted_class_name=self.predicted_class_name,
            chat_history=self.get_chat_history_as_xml(),
            user_model=self.user_model.get_state_summary(as_dict=False),
            user_message=user_message,
            explanation_collection=self.user_model.get_complete_explanation_collection(as_dict=False),
            explanation_plan=self.explanation_plan,
            last_shown_explanations=last_exp
        )

        start_time = datetime.datetime.now()
        with mlflow.start_run():
            # Log the plan prompt
            mlflow.log_param("plan_prompt", prompt_str)
            plan_prompt = PromptTemplate(prompt_str)
            plan_result = await astructured_predict_with_fallback(
                self.llm, PlanResultModel, plan_prompt, use_structured_output=self.structured_output
            )
        end_time = datetime.datetime.now()
        logger.info(f"Time taken for Plan: {end_time - start_time}")
        logger.info(f"Plan result: {plan_result}.\n")

        # Update user model with plan result using helper method
        self.update_explanation_plan(plan_result)

        # Update log with plan results using helper method
        self.update_log("plan", plan_result)

        await ctx.set("plan_result", plan_result)
        return PlanDoneEvent()


class ExecuteMixin(LoggingHelperMixin, UserModelHelperMixin, ConversationHelperMixin):
    @step(retry_policy=ConstantDelayRetryPolicy(delay=5, maximum_attempts=0))
    async def execute(self, ctx: Context, ev: PlanDoneEvent) -> StopEvent:
        user_message = await ctx.get("user_message")
        plan_result = await ctx.get("plan_result", None)
        if plan_result is None:
            raise ValueError("Plan result is None.")

        if not all(isinstance(exp, ChosenExplanationModel) for exp in plan_result.explanation_plan):
            raise ValueError("Invalid plan_result.explanation_plan")

        # Extract target explanations and plan reasoning from plan_result
        target_explanations = plan_result.explanation_plan if plan_result.explanation_plan else []
        plan_reasoning = plan_result.reasoning

        # Get XAI explanations from target explanations for execution
        xai_list = self.user_model.get_string_explanations_from_plan(target_explanations)

        logger.info(f"Executing with XAI list: {xai_list}")

        execute_pm = ExecutePrompt()
        template = execute_pm.get_prompts()["default"].get_template()
        prompt_str = template.format(
            domain_description=self.domain_description,
            feature_context=self.get_formatted_feature_context(),
            instance=self.instance,
            predicted_class_name=self.predicted_class_name,
            chat_history=self.get_chat_history_as_xml(),
            user_model=self.user_model.get_state_summary(as_dict=False),
            user_message=user_message,
            plan_result=xai_list,
            plan_reasoning=plan_reasoning,
            explanation_plan=target_explanations,
        )

        start_time = datetime.datetime.now()
        with mlflow.start_run():
            # Log the execute prompt
            mlflow.log_param("execute_prompt", prompt_str)
            execute_prompt = PromptTemplate(prompt_str)
            execute_result = await astructured_predict_with_fallback(
                self.llm, ExecuteResult, execute_prompt, use_structured_output=self.structured_output
            )
        end_time = datetime.datetime.now()
        logger.info(f"Time taken for Execute: {end_time - start_time}")

        # Update user model with execute results
        self.update_user_model_from_execute(execute_result, target_explanations)

        # Mark explanations as shown in the user model
        self.mark_explanations_as_shown(target_explanations)

        # Update conversation history
        self.update_conversation_history(user_message, execute_result.response)

        # Process any visual explanations in the response
        execute_result.response = replace_plot_placeholders(execute_result.response, self.visual_explanations_dict)

        # Update the last shown explanations
        self.update_last_shown_explanations(target_explanations)

        # Update log with execute results and finalize
        self.update_log("execute", execute_result)
        self.finalize_log_row()

        return StopEvent(result=execute_result)


class PlanExecuteMixin(LoggingHelperMixin, UserModelHelperMixin, ConversationHelperMixin, StreamingMixin):
    @step(retry_policy=ConstantDelayRetryPolicy(delay=5, maximum_attempts=0))
    async def scaffolding(self, ctx: Context, ev: MonitorDoneEvent) -> StopEvent:
        user_message = await ctx.get("user_message")
        last_exp = self.last_shown_explanations[-1] if self.last_shown_explanations else ""

        # use modular PlanExecutePrompt for scaffolding
        pe_pm = PlanExecutePrompt()
        template = pe_pm.get_prompts()["default"].get_template()
        prompt_str = template.format(
            domain_description=self.domain_description,
            feature_context=self.get_formatted_feature_context(),
            instance=self.instance,
            predicted_class_name=self.predicted_class_name,
            user_model=self.user_model.get_state_summary(as_dict=False),
            explanation_collection=self.user_model.get_complete_explanation_collection(as_dict=False),
            chat_history=self.get_chat_history_as_xml(),
            user_message=user_message,
            explanation_plan=self.explanation_plan or "",
            last_shown_explanations=last_exp,
        )
        start = datetime.datetime.now()
        with mlflow.start_run():
            # Log the scaffolding prompt
            mlflow.log_param("scaffolding_prompt", prompt_str)
            prompt = PromptTemplate(prompt_str)
<<<<<<< HEAD
            scaff = await astructured_predict_with_fallback(
                self.llm, PlanExecuteResultModel, prompt, use_structured_output=self.structured_output
            )  # Todo: output_stream = await self.llm.astream_structured_predict(PlanExecuteResultModel, prompt) ... output_stream.response -> response to frontend,
=======
            
            # IMPLEMENTED: Use streaming prediction with callback support
            scaff = await self._stream_predict_with_callback(PlanExecuteResultModel, prompt, "scaffolding")
            
>>>>>>> a35eb699
        end = datetime.datetime.now()
        logger.info(f"Time taken for Scaffolding: {end - start}")

        # Handle target explanations
        target = scaff.explanation_plan[0] if scaff.explanation_plan else None

        self.user_model.update_explanation_step_state(
            target.explanation_name, target.step_name, ExplanationState.SHOWN.value)

        # Record shown explanations and update conversation
        self.last_shown_explanations.append(target)
        self.update_conversation_history(user_message, scaff.response)

        # Process any visual explanations
        scaff.response = replace_plot_placeholders(scaff.response, self.visual_explanations_dict)

        self.update_explanation_plan(scaff)
        self.update_user_model_from_execute(scaff, target)

        # Update datapoint and log
        self.user_model.new_datapoint()
        self.update_log("execute", scaff)
        self.finalize_log_row()

        await ctx.set("scaffolding_result", scaff)
        return StopEvent(result=scaff)

    # New streaming-enabled method for external use
    async def answer_user_question_stream(self, user_question: str, stream_callback: StreamCallback = None) -> AsyncGenerator[Dict[str, Any], None]:
        """
        Stream-enabled version of answer_user_question.
        
        Args:
            user_question: The user's question
            stream_callback: Optional callback for streaming chunks
            
        Yields:
            Dict with streaming data: {"type": "partial"|"final", "content": str, "is_complete": bool}
        """
        if stream_callback:
            self.set_stream_callback(stream_callback)
        
        # Create a queue to capture streaming data
        stream_queue = asyncio.Queue()
        final_result = None
        
        def capture_stream(content: str, is_final: bool):
            """Capture streaming data into queue."""
            nonlocal final_result
            if is_final:
                stream_queue.put_nowait({"type": "final", "content": "", "is_complete": True})
            else:
                stream_queue.put_nowait({"type": "partial", "content": content, "is_complete": False})
        
        # Set up streaming callback
        self.set_stream_callback(capture_stream)
        
        # Start the workflow in background
        async def run_workflow():
            nonlocal final_result
            try:
                result = await self.run(input=user_question)
                final_result = result
                # Signal completion
                stream_queue.put_nowait({"type": "workflow_complete", "result": result})
            except Exception as e:
                stream_queue.put_nowait({"type": "error", "error": str(e)})
        
        # Start workflow task
        workflow_task = asyncio.create_task(run_workflow())
        
        try:
            while True:
                # Wait for stream data with timeout
                try:
                    chunk = await asyncio.wait_for(stream_queue.get(), timeout=0.1)
                except asyncio.TimeoutError:
                    # Check if workflow is done
                    if workflow_task.done():
                        break
                    continue
                
                if chunk["type"] == "workflow_complete":
                    # Send final response
                    result = chunk["result"]
                    analysis = getattr(result, "reasoning", None) or result.reasoning
                    response = getattr(result, "response", None) or result.response
                    yield {
                        "type": "final", 
                        "content": response,
                        "reasoning": analysis,
                        "is_complete": True
                    }
                    break
                elif chunk["type"] == "error":
                    yield {"type": "error", "content": chunk["error"], "is_complete": True}
                    break
                elif chunk["type"] == "partial":
                    yield chunk
                elif chunk["type"] == "final":
                    continue  # Wait for workflow_complete
                    
        finally:
            # Clean up
            if not workflow_task.done():
                workflow_task.cancel()
            self.set_stream_callback(None)


class UnifiedMixin(UnifiedHelperMixin, StreamingMixin):
    @step(retry_policy=ConstantDelayRetryPolicy(delay=5, maximum_attempts=0))
    async def unified_mape_k(self, ctx: Context, ev: StartEvent) -> StopEvent:
        user_message = ev.input
        await ctx.set("user_message", user_message)

        # Initialize log row using helper method
        self.initialize_log_row(user_message)

        # use SinglePromptPrompt for unified call
        sp_pm = UnifiedPrompt()
        template = sp_pm.get_prompts()["default"].get_template()
        prompt_str = template.format(
            domain_description=self.domain_description,
            feature_context=self.get_formatted_feature_context(),
            instance=self.instance,
            predicted_class_name=self.predicted_class_name,
            understanding_displays=self.understanding_displays.as_text(),
            modes_of_engagement=self.modes_of_engagement.as_text(),
            chat_history=self.get_chat_history_as_xml(),
            user_message=user_message,
            user_model=self.user_model.get_state_summary(as_dict=False),
            explanation_collection=self.user_model.get_complete_explanation_collection(as_dict=False),
            explanation_plan=self.format_predefined_plan_for_prompt(),
            last_shown_explanations=self.last_shown_explanations,
        )

        start = datetime.datetime.now()
        # Log the unified single-prompt in a nested MLflow run to avoid param collisions
        with mlflow.start_run(nested=True):
            mlflow.log_param("unified_prompt", prompt_str)
            # Wrap the prompt string in a PromptTemplate for structured prediction
            unified_prompt = PromptTemplate(prompt_str)
<<<<<<< HEAD
            # Single LLM call
            result: SinglePromptResultModel = await astructured_predict_with_fallback(
                self.llm, SinglePromptResultModel, unified_prompt, use_structured_output=self.structured_output
            )
=======
            
            # Use streaming prediction with callback support
            result: SinglePromptResultModel = await self._stream_predict_with_callback(
                SinglePromptResultModel, unified_prompt, "unified"
            )
            
>>>>>>> a35eb699
        end = datetime.datetime.now()
        logger.info(f"Time taken for Unified single-prompt: {end - start}")

        # Process the unified result using helper method
        # This handles all MAPE-K phases in one go
        self.process_unified_result(user_message, result)

        # Prepare final result for workflow
        final = ExecuteResult(
            reasoning=result.reasoning,
            response=replace_plot_placeholders(result.response, self.visual_explanations_dict),
            explanations_count=getattr(result, 'explanations_count', 1),  # Default to 1 if not present
        )
        return StopEvent(result=final)


# Composed agent classes

class MapeK4BaseAgent(Workflow, LlamaIndexBaseAgent, MonitorMixin, AnalyzeMixin, PlanMixin, ExecuteMixin, StreamingMixin):
    """
    Full 4-step MAPE-K agent: separate Monitor, Analyze, Plan, Execute steps.
    """

    def __init__(
            self,
            llm: LLM = None,
            experiment_id: str = "",
            feature_names: str = "",
            feature_units: str = "",
            feature_tooltips: str = "",
            domain_description: str = "",
            user_ml_knowledge: str = "",
            structured_output: bool = True,
            timeout: float = 100.0,
            **kwargs
    ):
        Workflow.__init__(self, timeout=timeout, **kwargs)
        LlamaIndexBaseAgent.__init__(
            self,
            experiment_id=experiment_id,
            feature_names=feature_names,
            feature_units=feature_units,
            feature_tooltips=feature_tooltips,
            domain_description=domain_description,
            user_ml_knowledge=user_ml_knowledge,
            **kwargs
        )
        StreamingMixin.__init__(self)  # Initialize streaming mixin
        self.llm = llm or OpenAI(model=OPENAI_MODEL_NAME)
        self.mini_llm = OpenAI(model=OPENAI_MINI_MODEL_NAME)
        self.structured_output = structured_output

    @timed
    async def answer_user_question(self, user_question):
        # Kick off the 4-step workflow
        result = await self.run(input=user_question)
        # result is your StopEvent.result, i.e. an ExecuteResult
        analysis = getattr(result, "reasoning", None) or result.reasoning
        response = getattr(result, "response", None) or result.response
        return analysis, response


class MapeK2BaseAgent(Workflow, LlamaIndexBaseAgent, MonitorAnalyzeMixin, PlanExecuteMixin, StreamingMixin):
    """
    2-step MAPE-K agent: combines Monitor+Analyze and Plan+Execute steps.
    Now with streaming support!
    """

    def __init__(
            self,
            llm: LLM = None,
            experiment_id: str = "",
            feature_names: str = "",
            feature_units: str = "",
            feature_tooltips: str = "",
            domain_description: str = "",
            user_ml_knowledge: str = "",
            structured_output: bool = True,
            timeout: float = 100.0,
            **kwargs
    ):
        Workflow.__init__(self, timeout=timeout, **kwargs)
        LlamaIndexBaseAgent.__init__(
            self,
            experiment_id=experiment_id,
            feature_names=feature_names,
            feature_units=feature_units,
            feature_tooltips=feature_tooltips,
            domain_description=domain_description,
            user_ml_knowledge=user_ml_knowledge,
            **kwargs
        )
        StreamingMixin.__init__(self)  # Initialize streaming mixin
        self.llm = llm or OpenAI(model=OPENAI_MODEL_NAME)
        self.structured_output = structured_output

    @timed
    async def answer_user_question(self, user_question):
        result = await self.run(input=user_question)
        analysis = getattr(result, "reasoning", None) or result.reasoning
        response = getattr(result, "response", None) or result.response
        return analysis, response

    # NEW: Streaming-enabled method
    async def answer_user_question_stream(self, user_question: str, stream_callback: StreamCallback = None):
        """
        Stream-enabled version that yields partial responses.
        
        Usage:
            async for chunk in agent.answer_user_question_stream(question):
                print(chunk['content'], end='', flush=True)
        """
        async for chunk in super().answer_user_question_stream(user_question, stream_callback):
            yield chunk


class MapeKUnifiedBaseAgent(Workflow, LlamaIndexBaseAgent, UnifiedMixin, StreamingMixin):
    """
    Unified MAPE-K agent: performs all MAPE-K steps in a single LLM call.
    Now with streaming support!
    """

    def __init__(
            self,
            llm: LLM = None,
            experiment_id: str = "",
            feature_names: str = "",
            feature_units: str = "",
            feature_tooltips: str = "",
            domain_description: str = "",
            user_ml_knowledge: str = "",
            structured_output: bool = True,
            timeout: float = 100.0,
            **kwargs
    ):
        Workflow.__init__(self, timeout=timeout, **kwargs)
        LlamaIndexBaseAgent.__init__(
            self,
            experiment_id=experiment_id,
            feature_names=feature_names,
            feature_units=feature_units,
            feature_tooltips=feature_tooltips,
            domain_description=domain_description,
            user_ml_knowledge=user_ml_knowledge,
            **kwargs
        )
        StreamingMixin.__init__(self)  # Initialize streaming mixin
        self.llm = llm or OpenAI(model=OPENAI_REASONING_MODEL_NAME, reasoning_effort="low")
        self.structured_output = structured_output

    @timed
    async def answer_user_question(self, user_question):
        result = await self.run(input=user_question)
        analysis = getattr(result, "reasoning", None) or result.reasoning
        response = getattr(result, "response", None) or result.response
        return analysis, response

    # NEW: Streaming-enabled method  
    async def answer_user_question_stream(self, user_question: str, stream_callback: StreamCallback = None):
        """Stream-enabled version for unified agent."""
        async for chunk in super().answer_user_question_stream(user_question, stream_callback):
            yield chunk


class PlanApprovalMixin(LoggingHelperMixin, UserModelHelperMixin, ConversationHelperMixin):
    @step(retry_policy=ConstantDelayRetryPolicy(delay=5, maximum_attempts=0))
    async def plan_approval(self, ctx: Context, ev: AnalyzeDoneEvent) -> PlanDoneEvent:
        user_message = await ctx.get("user_message")
        last_exp = self.last_shown_explanations if self.last_shown_explanations else None

        # Get the predefined plan as a formatted string
        predefined_plan_str = self.format_predefined_plan_for_prompt()

        plan_approval_pm = PlanApprovalPrompt()
        template = plan_approval_pm.get_prompts()["default"].get_template()
        prompt_str = template.format(
            domain_description=self.domain_description,
            feature_context=self.get_formatted_feature_context(),
            instance=self.instance,
            predicted_class_name=self.predicted_class_name,
            chat_history=self.get_chat_history_as_xml(),
            user_model=self.user_model.get_state_summary(as_dict=False),
            user_message=user_message,
            explanation_collection=self.user_model.get_complete_explanation_collection(as_dict=False),
            explanation_plan=predefined_plan_str,
            last_shown_explanations=last_exp,
            understanding_displays=self.understanding_displays.as_text_filtered(self.user_model),
            modes_of_engagement=self.modes_of_engagement.as_text(),
        )

        start_time = datetime.datetime.now()
        with mlflow.start_run():
            # Log the plan approval prompt
            mlflow.log_param("plan_approval_prompt", prompt_str)
            plan_approval_prompt = PromptTemplate(prompt_str)
            approval_result = await astructured_predict_with_fallback(
                self.llm, PlanApprovalModel, plan_approval_prompt, use_structured_output=self.structured_output
            )
        end_time = datetime.datetime.now()
        logger.info(f"Time taken for Plan Approval: {end_time - start_time}")
        logger.info(f"Plan Approval result: {approval_result}.\n")

        # Update the explanation plan based on the approval result
        # This creates the updated plan that will be passed to execute
        plan_result = self.update_explanation_plan_after_approval(approval_result)

        # Update user model with the new plan result
        self.update_explanation_plan(plan_result)

        # Update log with plan results using helper method
        self.update_log("plan_approval", approval_result)
        self.update_log("plan", plan_result)

        await ctx.set("plan_result", plan_result)
        await ctx.set("approval_result", approval_result)
        return PlanDoneEvent()


class PlanApprovalExecuteMixin(LoggingHelperMixin, UserModelHelperMixin, ConversationHelperMixin):
    @step(retry_policy=ConstantDelayRetryPolicy(delay=5, maximum_attempts=0))
    async def plan_approval_execute(self, ctx: Context, ev: MonitorDoneEvent) -> StopEvent:
        user_message = await ctx.get("user_message")
        last_exp = self.last_shown_explanations if self.last_shown_explanations else None

        # Get the predefined plan as a formatted string
        predefined_plan_str = self.format_predefined_plan_for_prompt()

        plan_approval_execute_pm = PlanApprovalExecutePrompt()
        template = plan_approval_execute_pm.get_prompts()["default"].get_template()
        prompt_str = template.format(
            domain_description=self.domain_description,
            feature_context=self.get_formatted_feature_context(),
            instance=self.instance,
            predicted_class_name=self.predicted_class_name,
            chat_history=self.get_chat_history_as_xml(),
            user_model=self.user_model.get_state_summary(as_dict=False),
            user_message=user_message,
            explanation_collection=self.user_model.get_complete_explanation_collection(as_dict=False),
            explanation_plan=predefined_plan_str,
            last_shown_explanations=last_exp,
            understanding_displays=self.understanding_displays.as_text_filtered(self.user_model),
            modes_of_engagement=self.modes_of_engagement.as_text(),
        )

        start_time = datetime.datetime.now()
        with mlflow.start_run():
            # Log the plan approval execute prompt
            mlflow.log_param("plan_approval_execute_prompt", prompt_str)
            plan_approval_execute_prompt = PromptTemplate(prompt_str)
            result = await astructured_predict_with_fallback(
                self.llm,
                PlanApprovalExecuteResultModel,
                plan_approval_execute_prompt,
                use_structured_output=self.structured_output
            )
        end_time = datetime.datetime.now()
        logger.info(f"Time taken for Plan Approval Execute: {end_time - start_time}")
        logger.info(f"Plan Approval Execute result: {result}.\n")

        # Check if result is None and handle gracefully
        if result is None:
            logger.error("Plan Approval Execute returned None - creating fallback result")
            result = PlanApprovalExecuteResultModel(
                reasoning="Error occurred during processing - using fallback",
                approved=True,  # Default to approved to continue with existing plan
                next_response=None,
                explanations_count=1,
                response="I apologize, but I encountered a technical issue"
            )

        # Determine which explanations to use based on approval decision
        target_explanations = self.get_target_explanations_from_approval(result)

        # Update the plan based on approval decision
        plan_result = self.update_explanation_plan_after_approval(result)

        # Update user model with plan result using helper method
        self.update_explanation_plan(plan_result)

        if target_explanations:
            # Get the first explanation to mark as shown (for single explanation case)
            target_explanation = target_explanations[0]

            # Update user model to mark explanation as shown
            self.user_model.update_explanation_step_state(
                target_explanation.explanation_name,
                target_explanation.step_name,
                ExplanationState.SHOWN.value
            )

            # Record shown explanations and update conversation
            self.last_shown_explanations.append(target_explanation)

        self.update_conversation_history(user_message, result.response)

        # Process any visual explanations
        result.response = replace_plot_placeholders(result.response, self.visual_explanations_dict)

        # Update datapoint and log
        self.user_model.reset_understanding_displays()
        self.update_log("plan_approval_execute", result)
        self.update_log("plan", plan_result)
        self.finalize_log_row()

        await ctx.set("plan_approval_execute_result", result)
        return StopEvent(result=result)


class MapeKApprovalBaseAgent(Workflow, LlamaIndexBaseAgent, MonitorAnalyzeMixin, PlanApprovalExecuteMixin, StreamingMixin):
    """
    2-step MAPE-K agent with approval mechanism: combines Monitor+Analyze and PlanApproval+Execute steps.
    This agent evaluates predefined explanation plans and either approves them or modifies them
    based on the user's current needs and understanding state.
    """

    def __init__(
            self,
            llm: LLM = None,
            experiment_id: str = "",
            feature_names: str = "",
            feature_units: str = "",
            feature_tooltips: str = "",
            domain_description: str = "",
            user_ml_knowledge: str = "",
            structured_output: bool = True,
            timeout: float = 100.0,
            **kwargs
    ):
        Workflow.__init__(self, timeout=timeout, **kwargs)
        LlamaIndexBaseAgent.__init__(
            self,
            experiment_id=experiment_id,
            feature_names=feature_names,
            feature_units=feature_units,
            feature_tooltips=feature_tooltips,
            domain_description=domain_description,
            user_ml_knowledge=user_ml_knowledge,
            **kwargs
        )
<<<<<<< HEAD
        self.llm = llm or OpenAI(model=OPENAI_MODEL_NAME, temperature=0.3)
        self.structured_output = structured_output
=======
        StreamingMixin.__init__(self)  # Initialize streaming mixin
        self.llm = llm or OpenAI(model=OPENAI_MODEL_NAME)
>>>>>>> a35eb699

    @timed
    async def answer_user_question(self, user_question):
        """
        Process user question using the approval-based MAPE-K workflow.
        
        Args:
            user_question: The user's question/input
            
        Returns:
            Tuple of (analysis, response) where analysis contains reasoning
            and response contains the final answer to the user
        """
        result = await self.run(input=user_question)

        # Extract reasoning and response from the result
        analysis = getattr(result, "reasoning", None) or "No reasoning available"
        response = getattr(result, "response", None) or "Sorry, please try again"

        return analysis, response


class MapeKApproval4BaseAgent(Workflow, LlamaIndexBaseAgent, MonitorMixin, AnalyzeMixin, PlanApprovalMixin,
                              ExecuteMixin, StreamingMixin):
    """
    4-step MAPE-K agent with approval mechanism: separate Monitor, Analyze, PlanApproval, Execute steps.
    This agent evaluates predefined explanation plans in a separate step and either approves them 
    or modifies them before executing.
    """

    def __init__(
            self,
            llm: LLM = None,
            experiment_id: str = "",
            feature_names: str = "",
            feature_units: str = "",
            feature_tooltips: str = "",
            domain_description: str = "",
            user_ml_knowledge: str = "",
            structured_output: bool = True,
            timeout: float = 100.0,
            **kwargs
    ):
        Workflow.__init__(self, timeout=timeout, **kwargs)
        LlamaIndexBaseAgent.__init__(
            self,
            experiment_id=experiment_id,
            feature_names=feature_names,
            feature_units=feature_units,
            feature_tooltips=feature_tooltips,
            domain_description=domain_description,
            user_ml_knowledge=user_ml_knowledge,
            **kwargs
        )
        StreamingMixin.__init__(self)  # Initialize streaming mixin
        self.llm = llm or OpenAI(model=OPENAI_MODEL_NAME)
        self.mini_llm = OpenAI(model=OPENAI_MINI_MODEL_NAME)
        self.structured_output = structured_output

    @timed
    async def answer_user_question(self, user_question):
        """
        Process user question using the 4-step approval-based MAPE-K workflow.
        
        Args:
            user_question: The user's question/input
            
        Returns:
            Tuple of (analysis, response) where analysis contains reasoning
            and response contains the final answer to the user
        """
        result = await self.run(input=user_question)

        # Extract reasoning and response from the result
        analysis = getattr(result, "reasoning", None) or "No reasoning available"
        response = getattr(result, "response", None) or "Sorry, please try again."

        return analysis, response<|MERGE_RESOLUTION|>--- conflicted
+++ resolved
@@ -5,6 +5,9 @@
 from llm_agents.agent_utils import (timed, OPENAI_MODEL_NAME, OPENAI_MINI_MODEL_NAME, OPENAI_REASONING_MODEL_NAME)
 import logging
 import mlflow
+
+# Configure logger
+logger = logging.getLogger(__name__)
 
 from llama_index.core.workflow import Context, Event, Workflow, StartEvent, StopEvent, step
 from llama_index.core.workflow.retry_policy import ConstantDelayRetryPolicy
@@ -44,9 +47,6 @@
 from llm_agents.models import ChosenExplanationModel
 from llm_agents.utils.postprocess_message import replace_plot_placeholders
 
-<<<<<<< HEAD
-logger = logging.getLogger(__name__)
-=======
 # Add streaming support
 import asyncio
 from typing import Optional, Callable, AsyncGenerator, Dict, Any
@@ -55,7 +55,6 @@
 
 # Streaming callback type
 StreamCallback = Optional[Callable[[str, bool], None]]
->>>>>>> a35eb699
 
 
 class MonitorDoneEvent(Event):
@@ -72,33 +71,33 @@
 
 class StreamingMixin:
     """Mixin to add streaming capability to agents."""
-    
+
     def __init__(self, *args, **kwargs):
         super().__init__(*args, **kwargs)
         self.stream_callback: StreamCallback = None
         self.enable_streaming: bool = False
-    
+
     def set_stream_callback(self, callback: StreamCallback):
         """Set a callback function for streaming responses."""
         self.stream_callback = callback
         self.enable_streaming = callback is not None
-    
-    async def _stream_predict_with_callback(self, model_class, prompt, method_name="scaffolding"):
+
+    async def _stream_predict_with_callback(self, model_class, prompt, method_name):
         """Real token-level streaming with improved JSON parsing."""
         if not self.enable_streaming or not self.stream_callback:
-            return await self.llm.astructured_predict(model_class, prompt)
-        
+            return await astructured_predict_with_fallback(
+                self.llm, model_class, prompt, use_structured_output=self.structured_output)
         try:
             logger.info(f"Starting real token streaming for {method_name}")
-            
+
             # Convert structured prompt to completion prompt
             schema_prompt = self._build_schema_prompt(model_class, prompt)
-            
+
             # Use normal streaming completion for real token-by-token streaming
             stream_response = await self.llm.astream_complete(schema_prompt)
-            
+
             return await self._process_token_stream(stream_response, model_class, method_name, prompt)
-            
+
         except Exception as e:
             logger.warning(f"Token streaming failed for {method_name}: {e}, using fallback")
             return await self.llm.astructured_predict(model_class, prompt)
@@ -118,31 +117,31 @@
         accumulated_content = ""
         last_streamed_response = ""
         response_field_started = False
-        
+
         async for token_chunk in stream_response:
-            
+
             new_token = self._extract_token(token_chunk)
             if not new_token:
                 continue
-            
+
             accumulated_content += new_token
-            
+
             # Improved response field extraction
             if self._should_stream_token(accumulated_content, response_field_started):
                 new_content = self._extract_streamable_content(
                     accumulated_content, last_streamed_response
                 )
-                
+
                 if new_content:
                     # Real token-by-token streaming
                     self.stream_callback(new_content, False)
                     last_streamed_response += new_content
                     response_field_started = True
-        
+
         # Final callback
         if self.stream_callback:
             self.stream_callback("", True)
-        
+
         # Parse final result with better error handling
         return await self._parse_final_result(accumulated_content, model_class, method_name, prompt)
 
@@ -160,26 +159,26 @@
     def _extract_streamable_content(self, accumulated_content, last_streamed):
         """Extract new streamable content with improved parsing logic."""
         import re
-        
+
         # Try complete response field first
         response_match = re.search(
-            r'"response"\s*:\s*"([^"]*(?:\\.[^"]*)*)"', 
-            accumulated_content, 
+            r'"response"\s*:\s*"([^"]*(?:\\.[^"]*)*)"',
+            accumulated_content,
             re.DOTALL
         )
-        
+
         if response_match:
             current_content = response_match.group(1)
             current_content = self._unescape_json(current_content)
             return current_content[len(last_streamed):] if current_content != last_streamed else ""
-        
+
                                 # Only stream new content from response field
         partial_match = re.search(r'"response"\s*:\s*"([^"]*)', accumulated_content)
         if partial_match:
             partial_content = partial_match.group(1)
             partial_content = self._unescape_json(partial_content)
             return partial_content[len(last_streamed):] if partial_content != last_streamed else ""
-        
+
         return ""
 
     def _unescape_json(self, content):
@@ -190,7 +189,7 @@
         """Parse final result with better error handling."""
         import json
         import re
-        
+
         try:
             # Find JSON content
             json_match = re.search(r'\{.*\}', accumulated_content, re.DOTALL)
@@ -204,7 +203,7 @@
                 logger.warning(f"No JSON found in response for {method_name}")
                 # Fallback to structured prediction
                 return await self.llm.astructured_predict(model_class, prompt)
-            
+
         except Exception as e:
             logger.warning(f"Failed to parse response for {method_name}: {e}")
             return await self.llm.astructured_predict(model_class, prompt)
@@ -483,16 +482,10 @@
             # Log the scaffolding prompt
             mlflow.log_param("scaffolding_prompt", prompt_str)
             prompt = PromptTemplate(prompt_str)
-<<<<<<< HEAD
-            scaff = await astructured_predict_with_fallback(
-                self.llm, PlanExecuteResultModel, prompt, use_structured_output=self.structured_output
-            )  # Todo: output_stream = await self.llm.astream_structured_predict(PlanExecuteResultModel, prompt) ... output_stream.response -> response to frontend,
-=======
-            
+
             # IMPLEMENTED: Use streaming prediction with callback support
             scaff = await self._stream_predict_with_callback(PlanExecuteResultModel, prompt, "scaffolding")
-            
->>>>>>> a35eb699
+
         end = datetime.datetime.now()
         logger.info(f"Time taken for Scaffolding: {end - start}")
 
@@ -524,21 +517,21 @@
     async def answer_user_question_stream(self, user_question: str, stream_callback: StreamCallback = None) -> AsyncGenerator[Dict[str, Any], None]:
         """
         Stream-enabled version of answer_user_question.
-        
+
         Args:
             user_question: The user's question
             stream_callback: Optional callback for streaming chunks
-            
+
         Yields:
             Dict with streaming data: {"type": "partial"|"final", "content": str, "is_complete": bool}
         """
         if stream_callback:
             self.set_stream_callback(stream_callback)
-        
+
         # Create a queue to capture streaming data
         stream_queue = asyncio.Queue()
         final_result = None
-        
+
         def capture_stream(content: str, is_final: bool):
             """Capture streaming data into queue."""
             nonlocal final_result
@@ -546,10 +539,10 @@
                 stream_queue.put_nowait({"type": "final", "content": "", "is_complete": True})
             else:
                 stream_queue.put_nowait({"type": "partial", "content": content, "is_complete": False})
-        
+
         # Set up streaming callback
         self.set_stream_callback(capture_stream)
-        
+
         # Start the workflow in background
         async def run_workflow():
             nonlocal final_result
@@ -560,10 +553,10 @@
                 stream_queue.put_nowait({"type": "workflow_complete", "result": result})
             except Exception as e:
                 stream_queue.put_nowait({"type": "error", "error": str(e)})
-        
+
         # Start workflow task
         workflow_task = asyncio.create_task(run_workflow())
-        
+
         try:
             while True:
                 # Wait for stream data with timeout
@@ -574,14 +567,14 @@
                     if workflow_task.done():
                         break
                     continue
-                
+
                 if chunk["type"] == "workflow_complete":
                     # Send final response
                     result = chunk["result"]
                     analysis = getattr(result, "reasoning", None) or result.reasoning
                     response = getattr(result, "response", None) or result.response
                     yield {
-                        "type": "final", 
+                        "type": "final",
                         "content": response,
                         "reasoning": analysis,
                         "is_complete": True
@@ -594,7 +587,7 @@
                     yield chunk
                 elif chunk["type"] == "final":
                     continue  # Wait for workflow_complete
-                    
+
         finally:
             # Clean up
             if not workflow_task.done():
@@ -635,19 +628,12 @@
             mlflow.log_param("unified_prompt", prompt_str)
             # Wrap the prompt string in a PromptTemplate for structured prediction
             unified_prompt = PromptTemplate(prompt_str)
-<<<<<<< HEAD
-            # Single LLM call
-            result: SinglePromptResultModel = await astructured_predict_with_fallback(
-                self.llm, SinglePromptResultModel, unified_prompt, use_structured_output=self.structured_output
-            )
-=======
-            
+
             # Use streaming prediction with callback support
             result: SinglePromptResultModel = await self._stream_predict_with_callback(
                 SinglePromptResultModel, unified_prompt, "unified"
             )
-            
->>>>>>> a35eb699
+
         end = datetime.datetime.now()
         logger.info(f"Time taken for Unified single-prompt: {end - start}")
 
@@ -695,7 +681,7 @@
             user_ml_knowledge=user_ml_knowledge,
             **kwargs
         )
-        StreamingMixin.__init__(self)  # Initialize streaming mixin
+        StreamingMixin.__init__(self)
         self.llm = llm or OpenAI(model=OPENAI_MODEL_NAME)
         self.mini_llm = OpenAI(model=OPENAI_MINI_MODEL_NAME)
         self.structured_output = structured_output
@@ -712,8 +698,7 @@
 
 class MapeK2BaseAgent(Workflow, LlamaIndexBaseAgent, MonitorAnalyzeMixin, PlanExecuteMixin, StreamingMixin):
     """
-    2-step MAPE-K agent: combines Monitor+Analyze and Plan+Execute steps.
-    Now with streaming support!
+    2-step MAPE-K agent: combines Monitor+Analyze and Plan+Execute steps with streaming.
     """
 
     def __init__(
@@ -740,7 +725,7 @@
             user_ml_knowledge=user_ml_knowledge,
             **kwargs
         )
-        StreamingMixin.__init__(self)  # Initialize streaming mixin
+        StreamingMixin.__init__(self)
         self.llm = llm or OpenAI(model=OPENAI_MODEL_NAME)
         self.structured_output = structured_output
 
@@ -755,7 +740,7 @@
     async def answer_user_question_stream(self, user_question: str, stream_callback: StreamCallback = None):
         """
         Stream-enabled version that yields partial responses.
-        
+
         Usage:
             async for chunk in agent.answer_user_question_stream(question):
                 print(chunk['content'], end='', flush=True)
@@ -766,8 +751,7 @@
 
 class MapeKUnifiedBaseAgent(Workflow, LlamaIndexBaseAgent, UnifiedMixin, StreamingMixin):
     """
-    Unified MAPE-K agent: performs all MAPE-K steps in a single LLM call.
-    Now with streaming support!
+    Unified MAPE-K agent: performs all MAPE-K steps in a single LLM call with streaming support.
     """
 
     def __init__(
@@ -794,7 +778,7 @@
             user_ml_knowledge=user_ml_knowledge,
             **kwargs
         )
-        StreamingMixin.__init__(self)  # Initialize streaming mixin
+        StreamingMixin.__init__(self)
         self.llm = llm or OpenAI(model=OPENAI_REASONING_MODEL_NAME, reasoning_effort="low")
         self.structured_output = structured_output
 
@@ -805,7 +789,6 @@
         response = getattr(result, "response", None) or result.response
         return analysis, response
 
-    # NEW: Streaming-enabled method  
     async def answer_user_question_stream(self, user_question: str, stream_callback: StreamCallback = None):
         """Stream-enabled version for unified agent."""
         async for chunk in super().answer_user_question_stream(user_question, stream_callback):
@@ -987,13 +970,9 @@
             user_ml_knowledge=user_ml_knowledge,
             **kwargs
         )
-<<<<<<< HEAD
+        StreamingMixin.__init__(self)  # Initialize streaming mixin
         self.llm = llm or OpenAI(model=OPENAI_MODEL_NAME, temperature=0.3)
         self.structured_output = structured_output
-=======
-        StreamingMixin.__init__(self)  # Initialize streaming mixin
-        self.llm = llm or OpenAI(model=OPENAI_MODEL_NAME)
->>>>>>> a35eb699
 
     @timed
     async def answer_user_question(self, user_question):
